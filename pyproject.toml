--- conflicted
+++ resolved
@@ -33,11 +33,8 @@
   "typing-extensions",
   "psutil",
   "py3nvml",
-<<<<<<< HEAD
   "gitpython",
-=======
   "pyyaml==6.0.1"
->>>>>>> 1c596b56
 ]
 
 [project.urls]

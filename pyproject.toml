[project]
name = "coretex"
version = "1.0.48"
authors = [
  { name="Duško Mirković", email="dmirkovic@coretex.ai" }
]
maintainers = [
  { name="Duško Mirković", email="dmirkovic@coretex.ai" },
  { name="Igor Perić", email="igor@coretex.ai" },
  { name="Jovica Zarić", email="jzaric@coretex.ai" },
  { name="Darko Zarić", email="dzaric@coretex.ai" },
  { name="Bogdan Tintor", email="btintor@coretex.ai" },
  { name="Alex Maslennikov", email="alex@coretex.ai" },
]

description = "A package for AI experiment tracking, infrastructure and dataset management using Coretex.ai platform."
readme = "README.md"
requires-python = ">=3.8"
classifiers = [
    "Programming Language :: Python :: 3",
    "License :: OSI Approved :: GNU Affero General Public License v3 or later (AGPLv3+)",
    "Operating System :: OS Independent",
]
dependencies = [
  "requests",
  "inflection",
  "pillow",
  "numpy",
  "scikit-image",
  "shapely",
  "protobuf~=3.19.0",
  "typed-argument-parser",
  "typing-extensions",
  "psutil",
  "py3nvml",
<<<<<<< HEAD
  "watchdog"
=======
  "gitpython",
  "pyyaml==6.0.1"
>>>>>>> 4d9b16a9
]

[project.urls]
"Homepage" = "https://coretex.ai"
"Documentation" = "https://docs.coretex.ai/"
"Python API" = "https://coretexpylib.coretex.ai/"
"Source" = "https://github.com/coretex-ai/coretexpylib"

[tool.setuptools.packages.find]
include = ["coretex*"]
exclude = ["tests*", "docs_images*", "doxygen-awesome-css*"]

[tool.setuptools.package-data]
"*" = ["py.typed"]<|MERGE_RESOLUTION|>--- conflicted
+++ resolved
@@ -33,12 +33,9 @@
   "typing-extensions",
   "psutil",
   "py3nvml",
-<<<<<<< HEAD
   "watchdog"
-=======
   "gitpython",
   "pyyaml==6.0.1"
->>>>>>> 4d9b16a9
 ]
 
 [project.urls]

--- conflicted
+++ resolved
@@ -1,11 +1,7 @@
 {
     "_meta": {
         "hash": {
-<<<<<<< HEAD
-            "sha256": "20af3bcd50145700c3dbf92bf2ee90f8f4af3550f663d5941dd2b81335005cd9"
-=======
-            "sha256": "933c707bbcf143ea3c07611e1b517d4e33e0e7b3b41357932ebb188fd9b07336"
->>>>>>> 0067e651
+            "sha256": "24fe09a5db3dbf33355a7c2153442b2c5c515b4002d77a742ecbe96da7787fbe"
         },
         "pipfile-spec": 6,
         "requires": {
@@ -255,18 +251,6 @@
             "index": "pypi",
             "markers": "python_version >= '3.7'",
             "version": "==43.0.0"
-<<<<<<< HEAD
-        },
-        "docker": {
-            "hashes": [
-                "sha256:ad8c70e6e3f8926cb8a92619b832b4ea5299e2831c14284663184e200546fa6c",
-                "sha256:c96b93b7f0a746f9e77d325bcfb87422a3d8bd4f03136ae8a85b37f1898d5fc0"
-            ],
-            "index": "pypi",
-            "markers": "python_version >= '3.8'",
-            "version": "==7.1.0"
-=======
->>>>>>> 0067e651
         },
         "docstring-parser": {
             "hashes": [
@@ -826,7 +810,6 @@
         },
         "shapely": {
             "hashes": [
-<<<<<<< HEAD
                 "sha256:0334bd51828f68cd54b87d80b3e7cee93f249d82ae55a0faf3ea21c9be7b323a",
                 "sha256:1bbc783529a21f2bd50c79cef90761f72d41c45622b3e57acf78d984c50a5d13",
                 "sha256:2423f6c0903ebe5df6d32e0066b3d94029aab18425ad4b07bf98c3972a6e25a1",
@@ -873,55 +856,13 @@
             "index": "pypi",
             "markers": "python_version >= '3.7'",
             "version": "==2.0.6"
-=======
-                "sha256:03bd7b5fa5deb44795cc0a503999d10ae9d8a22df54ae8d4a4cd2e8a93466195",
-                "sha256:06efe39beafde3a18a21dde169d32f315c57da962826a6d7d22630025200c5e6",
-                "sha256:0f8e71bb9a46814019f6644c4e2560a09d44b80100e46e371578f35eaaa9da1c",
-                "sha256:1b65365cfbf657604e50d15161ffcc68de5cdb22a601bbf7823540ab4918a98d",
-                "sha256:1e5cb5ee72f1bc7ace737c9ecd30dc174a5295fae412972d3879bac2e82c8fae",
-                "sha256:21f64e647a025b61b19585d2247137b3a38a35314ea68c66aaf507a1c03ef6fe",
-                "sha256:2e119444bc27ca33e786772b81760f2028d930ac55dafe9bc50ef538b794a8e1",
-                "sha256:2ff9521991ed9e201c2e923da014e766c1aa04771bc93e6fe97c27dcf0d40ace",
-                "sha256:30e8737983c9d954cd17feb49eb169f02f1da49e24e5171122cf2c2b62d65c95",
-                "sha256:35110e80070d664781ec7955c7de557456b25727a0257b354830abb759bf8311",
-                "sha256:3ac7dc1350700c139c956b03d9c3df49a5b34aaf91d024d1510a09717ea39199",
-                "sha256:401cb794c5067598f50518e5a997e270cd7642c4992645479b915c503866abed",
-                "sha256:4461509afdb15051e73ab178fae79974387f39c47ab635a7330d7fee02c68a3f",
-                "sha256:45211276900c4790d6bfc6105cbf1030742da67594ea4161a9ce6812a6721e68",
-                "sha256:49b299b91557b04acb75e9732645428470825061f871a2edc36b9417d66c1fc5",
-                "sha256:4c83a36f12ec8dee2066946d98d4d841ab6512a6ed7eb742e026a64854019b5f",
-                "sha256:5bbfb048a74cf273db9091ff3155d373020852805a37dfc846ab71dde4be93ec",
-                "sha256:6c6b78c0007a34ce7144f98b7418800e0a6a5d9a762f2244b00ea560525290c9",
-                "sha256:7545a39c55cad1562be302d74c74586f79e07b592df8ada56b79a209731c0219",
-                "sha256:798090b426142df2c5258779c1d8d5734ec6942f778dab6c6c30cfe7f3bf64ff",
-                "sha256:7e8cf5c252fac1ea51b3162be2ec3faddedc82c256a1160fc0e8ddbec81b06d2",
-                "sha256:7fed9dbfbcfec2682d9a047b9699db8dcc890dfca857ecba872c42185fc9e64e",
-                "sha256:8203a8b2d44dcb366becbc8c3d553670320e4acf0616c39e218c9561dd738d92",
-                "sha256:89d34787c44f77a7d37d55ae821f3a784fa33592b9d217a45053a93ade899375",
-                "sha256:89e640c2cd37378480caf2eeda9a51be64201f01f786d127e78eaeff091ec897",
-                "sha256:8af6f7260f809c0862741ad08b1b89cb60c130ae30efab62320bbf4ee9cc71fa",
-                "sha256:93be600cbe2fbaa86c8eb70656369f2f7104cd231f0d6585c7d0aa555d6878b8",
-                "sha256:9a4492a2b2ccbeaebf181e7310d2dfff4fdd505aef59d6cb0f217607cb042fb3",
-                "sha256:b5870633f8e684bf6d1ae4df527ddcb6f3895f7b12bced5c13266ac04f47d231",
-                "sha256:b714a840402cde66fd7b663bb08cacb7211fa4412ea2a209688f671e0d0631fd",
-                "sha256:bff2366bc786bfa6cb353d6b47d0443c570c32776612e527ee47b6df63fcfe32",
-                "sha256:d5251c28a29012e92de01d2e84f11637eb1d48184ee8f22e2df6c8c578d26760",
-                "sha256:e91ee179af539100eb520281ba5394919067c6b51824e6ab132ad4b3b3e76dd0",
-                "sha256:f5456dd522800306ba3faef77c5ba847ec30a0bd73ab087a25e0acdd4db2514f",
-                "sha256:ff7731fea5face9ec08a861ed351734a79475631b7540ceb0b66fb9732a5f529",
-                "sha256:ff9e520af0c5a578e174bca3c18713cd47a6c6a15b6cf1f50ac17dc8bb8db6a2"
-            ],
-            "index": "pypi",
-            "markers": "python_version >= '3.7'",
-            "version": "==2.0.5"
->>>>>>> 0067e651
         },
         "six": {
             "hashes": [
                 "sha256:1e61c37477a1626458e36f7b1d82aa5c9b094fa4802892072e49de9c60c4c926",
                 "sha256:8abb2f1d86890a2dfb989f9a77cfcfd3e47c2a354b01111771326f8aa26e0254"
             ],
-            "markers": "python_version >= '2.7' and python_version not in '3.0, 3.1, 3.2, 3.3'",
+            "markers": "python_version >= '2.7' and python_version not in '3.0, 3.1, 3.2'",
             "version": "==1.16.0"
         },
         "smmap": {
@@ -1068,19 +1009,11 @@
         },
         "importlib-metadata": {
             "hashes": [
-<<<<<<< HEAD
-                "sha256:42817a4a0be5845d22c6e212db66a94ad261e2318d80b3e0d363894a79df2b67",
-                "sha256:9c8fa6e8ea0f9516ad5c8db9246a731c948193c7754d3babb0114a05b27dd364"
+                "sha256:66f342cc6ac9818fc6ff340576acd24d65ba0b3efabb2b4ac08b598965a4a2f1",
+                "sha256:9a547d3bc3608b025f93d403fdd1aae741c24fbb8314df4b155675742ce303c5"
             ],
             "markers": "python_full_version < '3.10.2'",
-            "version": "==8.3.0"
-=======
-                "sha256:11901fa0c2f97919b288679932bb64febaeacf289d18ac84dd68cb2e74213369",
-                "sha256:72e8d4399996132204f9a16dcc751af254a48f8d1b20b9ff0f98d4a8f901e73d"
-            ],
-            "markers": "python_full_version < '3.10.2'",
-            "version": "==8.2.0"
->>>>>>> 0067e651
+            "version": "==8.4.0"
         },
         "mypy": {
             "hashes": [

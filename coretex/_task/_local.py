#     Copyright (C) 2023  Coretex LLC

#     This file is part of Coretex.ai

#     This program is free software: you can redistribute it and/or modify
#     it under the terms of the GNU Affero General Public License as
#     published by the Free Software Foundation, either version 3 of the
#     License, or (at your option) any later version.

#     This program is distributed in the hope that it will be useful,
#     but WITHOUT ANY WARRANTY; without even the implied warranty of
#     MERCHANTABILITY or FITNESS FOR A PARTICULAR PURPOSE.  See the
#     GNU Affero General Public License for more details.

#     You should have received a copy of the GNU Affero General Public License
#     along with this program.  If not, see <https://www.gnu.org/licenses/>.

from typing import Tuple, Optional, List, Dict, Any
from getpass import getpass

import logging
import os
import json
import sys

from tap import Tap

import psutil

from ._base_callback import TaskCallback
from .. import folder_manager
from ..coretex import TaskRun, TaskRunStatus, BaseParameter, validateParameters, parameter_factory
from ..networking import networkManager


class LocalTaskCallback(TaskCallback):

    def onStart(self) -> None:
        super().onStart()

        folder_manager.clearTempFiles()

    def onSuccess(self) -> None:
        super().onSuccess()

        self._taskRun.updateStatus(TaskRunStatus.completedWithSuccess)

    def onKeyboardInterrupt(self) -> None:
        super().onKeyboardInterrupt()

        logging.getLogger("coretexpylib").info(">> [Coretex] Stopping the run")

        self._taskRun.updateStatus(TaskRunStatus.stopping)

        taskRunProcess = psutil.Process(os.getpid())
        children = taskRunProcess.children(recursive = True)

        logging.getLogger("coretexpylib").debug(f">> [Coretex] Number of child processes: {len(children)}")

        for process in children:
            process.kill()

        for process in children:
            process.wait()

        self._taskRun.updateStatus(TaskRunStatus.stopped)

    def onException(self, exception: BaseException) -> None:
        super().onException(exception)

        self._taskRun.updateStatus(TaskRunStatus.completedWithError)


class LocalArgumentParser(Tap):

    username: Optional[str]
    password: Optional[str]

    projectId: int
    name: Optional[str]
    description: Optional[str]

    def configure(self) -> None:
        self.add_argument("--username", nargs = "?", type = str, default = None)
        self.add_argument("--password", nargs = "?", type = str, default = None)

        self.add_argument("--projectId", type = int)
        self.add_argument("--name", nargs = "?", type = str, default = None)
        self.add_argument("--description", nargs = "?", type = str, default = None)


def _readTaskRunConfig() -> List[BaseParameter]:
    parameters: List[BaseParameter] = []

    with open("./experiment.config", "rb") as configFile:
        configContent: Dict[str, Any] = json.load(configFile)
        parametersJson = configContent["parameters"]

        if not isinstance(parametersJson, list):
            raise ValueError(">> [Coretex] Invalid experiment.config file. Property 'parameters' must be an array")

        for parameterJson in parametersJson:
            parameter = parameter_factory.create(parameterJson)
            parameters.append(parameter)

    parameterValidationResults = validateParameters(parameters, verbose = True)
    if not all(parameterValidationResults.values()):
        # Using this to make the parameter errors more readable without scrolling through the console
        sys.exit(1)

    return parameters


def _processLocal(args: Optional[List[str]] = None) -> Tuple[int, TaskCallback]:
    parser, unknown = LocalArgumentParser().parse_known_args(args)

    if parser.username is not None and parser.password is not None:
        logging.getLogger("coretexpylib").info(">> [Coretex] Logging in with provided credentials")
        response = networkManager.authenticate(parser.username, parser.password)
    elif networkManager.hasStoredCredentials:
        logging.getLogger("coretexpylib").info(">> [Coretex] Logging in with stored credentials")
        response = networkManager.authenticateWithStoredCredentials()
    else:
        logging.getLogger("coretexpylib").info(">> [Coretex] Credentials not provided/stored")

        username = input("Enter your username: ")
        password = getpass("Enter your password: ")

        response = networkManager.authenticate(username, password)

    if response.hasFailed():
        raise RuntimeError(">> [Coretex] Failed to authenticate")

    if not os.path.exists("experiment.config"):
        raise FileNotFoundError(">> [Coretex] \"experiment.config\" file not found")

<<<<<<< HEAD
    taskRun: TaskRun = TaskRun.runLocal(
        parser.spaceId,
=======
    experiment: Experiment = Experiment.runLocal(
        parser.projectId,
>>>>>>> 5327a971
        parser.name,
        parser.description,
        [parameter.encode() for parameter in _readTaskRunConfig()]
    )

    logging.getLogger("coretexpylib").info(f">> [Coretex] Created local run with ID \"{taskRun.id}\"")
    taskRun.updateStatus(TaskRunStatus.preparingToStart)

    return taskRun.id, LocalTaskCallback(taskRun, response.json["refresh_token"])<|MERGE_RESOLUTION|>--- conflicted
+++ resolved
@@ -134,13 +134,8 @@
     if not os.path.exists("experiment.config"):
         raise FileNotFoundError(">> [Coretex] \"experiment.config\" file not found")
 
-<<<<<<< HEAD
     taskRun: TaskRun = TaskRun.runLocal(
-        parser.spaceId,
-=======
-    experiment: Experiment = Experiment.runLocal(
         parser.projectId,
->>>>>>> 5327a971
         parser.name,
         parser.description,
         [parameter.encode() for parameter in _readTaskRunConfig()]

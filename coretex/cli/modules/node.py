--- conflicted
+++ resolved
@@ -9,7 +9,7 @@
 from . import docker
 
 from .utils import isGPUAvailable
-from .user_interface import highlightEcho, errorEcho
+from .user_interface import highlightEcho, errorEcho, progressEcho, successEcho
 from ...networking import networkManager
 from ...statistics import getAvailableRamMemory
 from ...configuration import loadConfig, saveConfig, isNodeConfigured
@@ -29,9 +29,9 @@
 
 def pull(repository: str, tag: str) -> None:
     try:
-        click.echo("Fetching latest node version...")
+        progressEcho("Fetching latest node version...")
         docker.imagePull(f"{repository}:{tag}")
-        click.echo("Latest node version successfully fetched.")
+        successEcho("Latest node version successfully fetched.")
     except BaseException as ex:
         logging.getLogger("cli").debug(ex, exc_info = ex)
         raise NodeException("Failed to fetch latest node version")
@@ -43,7 +43,7 @@
 
 def start(dockerImage: str, config: Dict[str, Any]) -> None:
     try:
-        click.echo("Starting Coretex Node...")
+        progressEcho("Starting Coretex Node...")
         docker.createNetwork(DOCKER_CONTAINER_NETWORK)
 
         docker.start(
@@ -57,7 +57,7 @@
             config["nodeSwap"],
             config["nodeSharedMemory"]
         )
-        click.echo("Successfully started Coretex Node.")
+        successEcho("Successfully started Coretex Node.")
     except BaseException as ex:
         logging.getLogger("cli").debug(ex, exc_info = ex)
         raise NodeException("Failed to start Coretex Node.")
@@ -65,9 +65,9 @@
 
 def stop() -> None:
     try:
-        click.echo("Stopping Coretex Node...")
+        progressEcho("Starting Coretex Node...")
         docker.stop(DOCKER_CONTAINER_NAME, DOCKER_CONTAINER_NETWORK)
-        click.echo("Successfully stopped Coretex Node.")
+        successEcho("Successfully started Coretex Node.")
     except BaseException as ex:
         logging.getLogger("cli").debug(ex, exc_info = ex)
         raise NodeException("Failed to stop Coretex Node.")
@@ -106,27 +106,13 @@
 
 def initializeNodeConfiguration() -> None:
     config = loadConfig()
-<<<<<<< HEAD
-    if not isNodeConfigured(config):
-        errorEcho("Node configuration not found.")
-        highlightEcho("[Node Configuration]")
-
-        config["nodeName"] = clickPrompt("Node name", type = str)
-        config["nodeAccessToken"] = registerNode(config["nodeName"])
-
-        if isGPUAvailable():
-            isGPU = clickPrompt("Would you like to allow access to GPU on your node (Y/n)?", type = bool, default = True)
-            config["image"] = "gpu" if isGPU else "cpu"
-        else:
-            config["image"] = "cpu"
-=======
 
     if isNodeConfigured(config):
         return
 
-    click.echo("Node configuration not found.")
+    errorEcho("Node configuration not found.")
     if isRunning():
-        stopNode = click.prompt(
+        stopNode = clickPrompt(
             "Node is already running. Do you wish to stop the Node? (Y/n)",
             type = bool,
             default = True,
@@ -134,21 +120,20 @@
         )
 
         if not stopNode:
-            click.echo("If you wish to reconfigure your node, use coretex node stop commands first.")
+            errorEcho("If you wish to reconfigure your node, use coretex node stop commands first.")
             return
 
         stop()
 
-    click.echo("[Node Configuration]")
-    config["nodeName"] = click.prompt("Node name", type = str)
+    highlightEcho("[Node Configuration]")
+    config["nodeName"] = clickPrompt("Node name", type = str)
     config["nodeAccessToken"] = registerNode(config["nodeName"])
 
     if isGPUAvailable():
-        isGPU = click.prompt("Would you like to allow access to GPU on your node? (Y/n)", type = bool, default = True)
+        isGPU = clickPrompt("Would you like to allow access to GPU on your node? (Y/n)", type = bool, default = True)
         config["image"] = "gpu" if isGPU else "cpu"
     else:
         config["image"] = "cpu"
->>>>>>> c1f67a31
 
     config["nodeRam"] = DEFAULT_RAM_MEMORY
     config["nodeSwap"] = DEFAULT_SWAP_MEMORY

#     Copyright (C) 2023  Coretex LLC

#     This file is part of Coretex.ai

#     This program is free software: you can redistribute it and/or modify
#     it under the terms of the GNU Affero General Public License as
#     published by the Free Software Foundation, either version 3 of the
#     License, or (at your option) any later version.

#     This program is distributed in the hope that it will be useful,
#     but WITHOUT ANY WARRANTY; without even the implied warranty of
#     MERCHANTABILITY or FITNESS FOR A PARTICULAR PURPOSE.  See the
#     GNU Affero General Public License for more details.

#     You should have received a copy of the GNU Affero General Public License
#     along with this program.  If not, see <https://www.gnu.org/licenses/>.

from typing import Any, Dict, Tuple, Optional
from pathlib import Path

import os
import logging

from .utils import isGPUAvailable
from .ui import clickPrompt, arrowPrompt, highlightEcho, errorEcho, progressEcho, successEcho, stdEcho
from .node_mode import NodeMode
from ...networking import networkManager, NetworkRequestError
from ...statistics import getAvailableRamMemory
from ...configuration import loadConfig, saveConfig, isNodeConfigured
from ...utils import CommandException, docker
from ...entities.model import Model


DOCKER_CONTAINER_NAME = "coretex_node"
DOCKER_CONTAINER_NETWORK = "coretex_node"
DEFAULT_STORAGE_PATH = str(Path.home() / ".coretex")
DEFAULT_RAM_MEMORY = getAvailableRamMemory()
DEFAULT_SWAP_MEMORY = DEFAULT_RAM_MEMORY * 2
DEFAULT_SHARED_MEMORY = 2
DEFAULT_NODE_MODE = NodeMode.execution


class NodeException(Exception):
    pass


def getRepository() -> str:
    return os.environ.get("CTX_NODE_IMAGE_REPO", "coretexai/coretex-node")


def pull(repository: str, tag: str) -> None:
    try:
        progressEcho("Fetching latest node version...")
        docker.imagePull(f"{repository}:{tag}")
        successEcho("Latest node version successfully fetched.")
    except BaseException as ex:
        logging.getLogger("cli").debug(ex, exc_info = ex)
        raise NodeException("Failed to fetch latest node version.")


def isRunning() -> bool:
    return docker.containerExists(DOCKER_CONTAINER_NAME)


def start(dockerImage: str, config: Dict[str, Any]) -> None:
    try:
        progressEcho("Starting Coretex Node...")
        docker.createNetwork(DOCKER_CONTAINER_NETWORK)

        if config.get("customImageUrl") is not None:
            dockerImage = config["customImageUrl"]
            stdEcho(f"Starting Node with Custom image: {config['customImageUrl']}")

        environ = {
            "CTX_API_URL": config["serverUrl"],
            "CTX_STORAGE_PATH": config["storagePath"],
            "CTX_NODE_ACCESS_TOKEN": config["nodeAccessToken"],
            "CTX_NODE_MODE": config["nodeMode"]
        }

        modelId = config.get("modelId")
        if isinstance(modelId, int):
            environ["CTX_MODEL_ID"] = modelId

        volumes = [
            (config["storagePath"], "/root/.coretex")
        ]

        if config.get("allowDocker", False):
            volumes.append(("/var/run/docker.sock", "/var/run/docker.sock"))

        docker.start(
            DOCKER_CONTAINER_NAME,
            dockerImage,
            config["image"] == "gpu",
            config["nodeRam"],
            config["nodeSwap"],
            config["nodeSharedMemory"],
            environ,
            volumes
        )

        successEcho("Successfully started Coretex Node.")
    except BaseException as ex:
        logging.getLogger("cli").debug(ex, exc_info = ex)
        raise NodeException("Failed to start Coretex Node.")


def stop() -> None:
    try:
        progressEcho("Stopping Coretex Node...")

        docker.stopContainer(DOCKER_CONTAINER_NAME)
        docker.removeContainer(DOCKER_CONTAINER_NAME)
        docker.removeNetwork(DOCKER_CONTAINER_NETWORK)

        successEcho("Successfully stopped Coretex Node.")
    except BaseException as ex:
        logging.getLogger("cli").debug(ex, exc_info = ex)
        raise NodeException("Failed to stop Coretex Node.")


def shouldUpdate(repository: str, tag: str) -> bool:
    try:
        imageJson = docker.imageInspect(repository, tag)
    except CommandException:
        # imageInspect() will raise an error if image doesn't exist locally
        return True

    try:
        manifestJson = docker.manifestInspect(repository, tag)
    except CommandException:
        return False

    for digest in imageJson["RepoDigests"]:
        if repository in digest and manifestJson["Descriptor"]["digest"] in digest:
            return False

    return True


def registerNode(name: str) -> str:
    response = networkManager.post("service", {
        "machine_name": name,
    })

    if response.hasFailed():
        raise NetworkRequestError(response, "Failed to configure node. Please try again...")

    accessToken = response.getJson(dict).get("access_token")

    if not isinstance(accessToken, str):
        raise TypeError("Something went wrong. Please try again...")

    return accessToken


def selectImage() -> str:
    availableImages = {
<<<<<<< HEAD
    "Official Coretex CPU image": "cpu",
    **({"Official Coretex GPU image": "gpu"} if isGPUAvailable() else {}),
    "Custom image": "custom",
=======
        "Official Coretex CPU image": "cpu",
        **({"Official Coretex GPU image": "gpu"} if isGPUAvailable() else {}),
        "Custom image": "custom",
>>>>>>> 0881e389
    }

    choices = list(availableImages.keys())
    selectedImage = arrowPrompt(choices, "Please select image that you want to use (use arrow keys to select an option):")

    return availableImages[selectedImage]


def selectModelId(retryCount: int = 0) -> int:
    if retryCount >= 3:
        raise RuntimeError("Failed to fetch Coretex Model. Terminating...")

    modelId: int = clickPrompt("Specify Coretex Model ID that you want to use:", type = int)

    try:
        model = Model.fetchById(modelId)
    except:
        errorEcho(f"Failed to fetch model with id {modelId}.")
        return selectModelId(retryCount + 1)

    model.download()

    return modelId


def selectNodeMode() -> Tuple[int, Optional[int]]:
    availableNodeModes = {
        "Run workflows (worker)": NodeMode.execution,
        "Serve a single endpoint (dedicated inference)": NodeMode.functionExclusive,
        "Serve multiple endpoints (shared inference)": NodeMode.functionShared
    }
    choices = list(availableNodeModes.keys())

    selectedMode = arrowPrompt(choices, "Please select Coretex Node mode (use arrow keys to select an option):")

    if availableNodeModes[selectedMode] == NodeMode.functionExclusive:
        modelId = selectModelId()
        return availableNodeModes[selectedMode], modelId

    return availableNodeModes[selectedMode], None


def configureNode(config: Dict[str, Any], verbose: bool) -> None:
    highlightEcho("[Node Configuration]")
    config["nodeName"] = clickPrompt("Node name", type = str)
    config["nodeAccessToken"] = registerNode(config["nodeName"])

    image = selectImage()
    config["image"] = image
    if image == "custom":
        config["customImageUrl"] = clickPrompt("Specify URL of docker image that you want to use:", type = str)

    config["storagePath"] = DEFAULT_STORAGE_PATH
    config["nodeRam"] = DEFAULT_RAM_MEMORY
    config["nodeSwap"] = DEFAULT_SWAP_MEMORY
    config["nodeSharedMemory"] = DEFAULT_SHARED_MEMORY
    config["nodeMode"] = DEFAULT_NODE_MODE
    config["allowDocker"] = False

    if verbose:
        config["storagePath"] = clickPrompt("Storage path (press enter to use default)", DEFAULT_STORAGE_PATH, type = str)
        config["nodeRam"] = clickPrompt("Node RAM memory limit in GB (press enter to use default)", DEFAULT_RAM_MEMORY, type = int)
        config["nodeSwap"] = clickPrompt("Node swap memory limit in GB, make sure it is larger than mem limit (press enter to use default)", DEFAULT_SWAP_MEMORY, type = int)
        config["nodeSharedMemory"] = clickPrompt("Node POSIX shared memory limit in GB (press enter to use default)", DEFAULT_SHARED_MEMORY, type = int)
        config["allowDocker"] = clickPrompt("Allow Node to access system docker? This is a security risk! (Y/n)", type = bool)

        nodeMode, modelId = selectNodeMode()
        config["nodeMode"] = nodeMode
        if modelId is not None:
            config["modelId"] = modelId
    else:
        stdEcho("To configure node manually run coretex node config with --verbose flag.")


def initializeNodeConfiguration() -> None:
    config = loadConfig()

    if isNodeConfigured(config):
        return

    errorEcho("Node configuration not found.")
    if isRunning():
        stopNode = clickPrompt(
            "Node is already running. Do you wish to stop the Node? (Y/n)",
            type = bool,
            default = True,
            show_default = False
        )

        if not stopNode:
            errorEcho("If you wish to reconfigure your node, use \"coretex node stop\" command first.")
            return

        stop()

    configureNode(config, verbose = False)
    saveConfig(config)<|MERGE_RESOLUTION|>--- conflicted
+++ resolved
@@ -157,15 +157,9 @@
 
 def selectImage() -> str:
     availableImages = {
-<<<<<<< HEAD
-    "Official Coretex CPU image": "cpu",
-    **({"Official Coretex GPU image": "gpu"} if isGPUAvailable() else {}),
-    "Custom image": "custom",
-=======
         "Official Coretex CPU image": "cpu",
         **({"Official Coretex GPU image": "gpu"} if isGPUAvailable() else {}),
         "Custom image": "custom",
->>>>>>> 0881e389
     }
 
     choices = list(availableImages.keys())

--- conflicted
+++ resolved
@@ -10,12 +10,8 @@
 from . import docker
 
 from .utils import isGPUAvailable
-<<<<<<< HEAD
 from .user_interface import highlightEcho, errorEcho, progressEcho, successEcho
-from ...networking import networkManager
-=======
 from ...networking import networkManager, NetworkRequestError
->>>>>>> 8dccbd87
 from ...statistics import getAvailableRamMemory
 from ...configuration import loadConfig, saveConfig, isNodeConfigured
 from ...utils import CommandException
@@ -109,6 +105,7 @@
 
 
 def configureNode(config: Dict[str, Any], verbose: bool) -> None:
+    highlightEcho("[Node Configuration]")
     config["nodeName"] = click.prompt("Node name", type = str)
     config["nodeAccessToken"] = registerNode(config["nodeName"])
 
@@ -148,32 +145,10 @@
         )
 
         if not stopNode:
-<<<<<<< HEAD
-            errorEcho("If you wish to reconfigure your node, use coretex node stop commands first.")
-=======
-            click.echo("If you wish to reconfigure your node, use \"coretex node stop\" command first.")
->>>>>>> 8dccbd87
+            errorEcho("If you wish to reconfigure your node, use \"coretex node stop\" command first.")
             return
 
         stop()
 
-<<<<<<< HEAD
-    highlightEcho("[Node Configuration]")
-    config["nodeName"] = clickPrompt("Node name", type = str)
-    config["nodeAccessToken"] = registerNode(config["nodeName"])
-
-    if isGPUAvailable():
-        isGPU = clickPrompt("Would you like to allow access to GPU on your node? (Y/n)", type = bool, default = True)
-        config["image"] = "gpu" if isGPU else "cpu"
-    else:
-        config["image"] = "cpu"
-
-    config["nodeRam"] = DEFAULT_RAM_MEMORY
-    config["nodeSwap"] = DEFAULT_SWAP_MEMORY
-    config["nodeSharedMemory"] = DEFAULT_SHARED_MEMORY
-
-=======
-    click.echo("[Node Configuration]")
     configureNode(config, verbose = False)
->>>>>>> 8dccbd87
     saveConfig(config)
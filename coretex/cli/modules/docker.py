from typing import Dict, Any

import json

from ...utils import command, CommandException


def isDockerAvailable() -> None:
    try:
        # Run the command to check if Docker exists and is available
        command(["docker", "ps"], ignoreStdout = True, ignoreStderr = True)
    except CommandException:
        raise RuntimeError("Docker not available. Please check that it is properly installed and running on your system.")


def networkExists(name: str) -> bool:
    # This function inspects the specified Docker network using the
    # 'docker network inspect' command. If the command exits with a return code
    # of 0, indicating success, the function returns True, meaning the network exists.
    # If the command exits with a non-zero return code, indicating failure,
    # the function returns False, meaning the network doesn't exist.
    try:
        command(["docker", "network", "inspect", name], ignoreStdout = True, ignoreStderr = True)
        return True
    except:
        return False


def containerExists(name: str) -> bool:
    try:
        _, output, _ = command(["docker", "ps", "--format", "{{.Names}}"], ignoreStderr = True, ignoreStdout = True)
        return name in output
    except:
        return False


def createNetwork(name: str) -> None:
    if networkExists(name):
        removeNetwork(name)

    command(["docker", "network", "create", "--driver", "bridge", name], ignoreStdout = True)


def removeNetwork(name: str) -> None:
    command(["docker", "network", "rm", name], ignoreStdout = True, ignoreStderr = True)


def imagePull(image: str) -> None:
    command(["docker", "image", "pull", image], ignoreStdout = True)


def start(
    name: str,
    dockerImage: str,
    imageType: str,
    serverUrl: str,
    storagePath: str,
    nodeAccessToken: str,
    nodeRam: int,
    nodeSwap: int,
    nodeSharedMemory: int,
) -> None:

    runCommand = [
        "docker", "run", "-d",
        "--env", f"CTX_API_URL={serverUrl}",
        "--env", f"CTX_STORAGE_PATH={storagePath}",
        "--env", f"CTX_NODE_ACCESS_TOKEN={nodeAccessToken}",
        "--restart", 'always',
        "-p", "21000:21000",
        "--cap-add", "SYS_PTRACE",
        "--network", name,
        "--memory", f"{nodeRam}G",
        "--memory-swap", f"{nodeSwap}G",
        "--shm-size", f"{nodeSharedMemory}G",
        "--name", name,
    ]

    if imageType == "gpu":
        runCommand.extend(["--gpus", "all"])

    runCommand.append(dockerImage)
    command(runCommand, ignoreStdout = True)


def stopContainer(name: str) -> None:
    command(["docker", "stop", name], ignoreStdout = True, ignoreStderr = True)
    command(["docker", "rm", name], ignoreStdout = True, ignoreStderr = True)


def stop(name: str, networkName: str) -> None:
    stopContainer(name)
    removeNetwork(networkName)


def manifestInspect(repository: str, tag: str) -> Dict[str, Any]:
    _, output, _ = command(["docker", "manifest", "inspect", f"{repository}:{tag}", "--verbose"], ignoreStdout = True)
    jsonOutput = json.loads(output)
    if not isinstance(jsonOutput, dict):
        raise TypeError(f"Invalid function result type \"{type(jsonOutput)}\". Expected: \"dict\"")

    return jsonOutput


def imageInspect(repository: str, tag: str) -> Dict[str, Any]:
<<<<<<< HEAD
    _, output, _ = command(["docker", "image", "inspect", f"{repository}:{tag}"], ignoreStdout = True)
    jsonOutput = json.loads(output[0]) # Since we are are inspecting image with specific repository AND tag output of command will be list with exactly 1 object
    if not isinstance(jsonOutput, dict):
        raise TypeError(f"Invalid function result type \"{type(jsonOutput)}\". Expected: \"dict\"")
=======
    _, output, _ = command(["docker", "image", "inspect", f"{repository}:{tag}"], ignoreStdout = True, ignoreStderr = True)
    jsonOutput = json.loads(output)
    if not isinstance(jsonOutput, list):
        raise TypeError(f"Invalid json.loads() result type \"{type(jsonOutput)}\". Expected: \"list\"")

    if not isinstance(jsonOutput[0], dict): # Since we are inspecting image with specific repository AND tag output will be a list with single object
        raise TypeError(f"Invalid function result type \"{type(jsonOutput[0])}\". Expected: \"dict\"")
>>>>>>> c1f67a31

    return jsonOutput[0]<|MERGE_RESOLUTION|>--- conflicted
+++ resolved
@@ -103,12 +103,6 @@
 
 
 def imageInspect(repository: str, tag: str) -> Dict[str, Any]:
-<<<<<<< HEAD
-    _, output, _ = command(["docker", "image", "inspect", f"{repository}:{tag}"], ignoreStdout = True)
-    jsonOutput = json.loads(output[0]) # Since we are are inspecting image with specific repository AND tag output of command will be list with exactly 1 object
-    if not isinstance(jsonOutput, dict):
-        raise TypeError(f"Invalid function result type \"{type(jsonOutput)}\". Expected: \"dict\"")
-=======
     _, output, _ = command(["docker", "image", "inspect", f"{repository}:{tag}"], ignoreStdout = True, ignoreStderr = True)
     jsonOutput = json.loads(output)
     if not isinstance(jsonOutput, list):
@@ -116,6 +110,5 @@
 
     if not isinstance(jsonOutput[0], dict): # Since we are inspecting image with specific repository AND tag output will be a list with single object
         raise TypeError(f"Invalid function result type \"{type(jsonOutput[0])}\". Expected: \"dict\"")
->>>>>>> c1f67a31
 
     return jsonOutput[0]
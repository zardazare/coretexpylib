--- conflicted
+++ resolved
@@ -21,7 +21,7 @@
 
 from ..modules import ui, project_utils, utils, user
 from ...entities import Project, ProjectType, ProjectVisibility
-from ...networking import NetworkRequestError, EntityNotCreated, networkManager, RequestFailedError
+from ...networking import EntityNotCreated, RequestFailedError
 from ...configuration import loadConfig
 
 
@@ -89,17 +89,7 @@
 def select(name: str) -> None:
     project: Optional[Project] = None
 
-<<<<<<< HEAD
-        try:
-            project = Project.fetchByName(name = name)
-            ui.successEcho(f"Project \"{name}\" selected successfully!")
-            selectProject(project.id)
-        except ValueError:
-            ui.errorEcho(f"Project \"{name}\" not found.")
-            project = project_utils.promptProjectCreate("Do you want to create a project with that name?", name)
-=======
     ui.progressEcho("Validating project...")
->>>>>>> 40161e8e
 
     try:
         project = Project.fetchOne(name = name)

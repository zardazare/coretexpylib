--- conflicted
+++ resolved
@@ -28,7 +28,6 @@
         ):
             return
 
-<<<<<<< HEAD
         progressEcho("Stopping Coretex Node...")
         node_module.stop()
         successEcho("Successfully stopped Coretex Node.")
@@ -38,17 +37,7 @@
         node_module.pull("coretexai/coretex-node", f"latest-{config['image']}")
         successEcho("Latest node version successfully fetched.")
 
-    progressEcho("Starting Coretex Node...")
     node_module.start(f"{repository}:{tag}", config)
-    successEcho("Successfully started Coretex Node.")
-=======
-        node_module.stop()
-
-    if node_module.shouldUpdate(repository, tag):
-        node_module.pull("coretexai/coretex-node", f"latest-{config['image']}")
-
-    node_module.start(f"{repository}:{tag}", config)
->>>>>>> c1f67a31
 
     activateAutoUpdate(CONFIG_DIR, config)
 
@@ -59,13 +48,7 @@
         errorEcho("Node is already offline.")
         return
 
-<<<<<<< HEAD
-    progressEcho("Stopping Coretex Node...")
     node_module.stop()
-    successEcho("Successfully stopped Coretex Node.")
-=======
-    node_module.stop()
->>>>>>> c1f67a31
 
 
 @click.command()
@@ -82,54 +65,27 @@
         return
 
     if nodeStatus == NodeStatus.reconnecting:
-<<<<<<< HEAD
         errorEcho("Node is reconnecting. Cannot update now.")
         return
 
     if nodeStatus == NodeStatus.busy:
-        if not click.prompt("Node is busy, do you wish to terminate the current execution to perform the update?? (Y/n)",
-=======
-        click.echo("Node is reconnecting. Cannot update now.")
-        return
-
-    if nodeStatus == NodeStatus.busy:
-        if not click.prompt("Node is busy, do you wish to terminate the current execution to perform the update? (Y/n)",
->>>>>>> c1f67a31
+        if not clickPrompt("Node is busy, do you wish to terminate the current execution to perform the update? (Y/n)",
             type = bool,
             default = True,
             show_default = False
         ):
             return
 
-<<<<<<< HEAD
-        progressEcho("Stopping Coretex Node...")
         node_module.stop()
-        successEcho("Successfully stopped Coretex Node.")
-=======
-        node_module.stop()
->>>>>>> c1f67a31
 
     if not node_module.shouldUpdate(repository, tag):
         successEcho("Node is already up to date.")
         return
 
-<<<<<<< HEAD
-    progressEcho("Fetching latest node version.")
-    node_module.pull(repository, tag)
-    successEcho("Latest version successfully fetched.")
-
-    progressEcho("Stopping Coretex Node...")
-    node_module.stop()
-    successEcho("Successfully stopped Coretex Node.")
-
-    progressEcho("Starting Coretex Node...")
-    node_module.start(f"{repository}:{tag}", config)
-    successEcho("Successfully started Coretex Node.")
-=======
     node_module.pull(repository, tag)
 
     if getNodeStatus() == NodeStatus.busy:
-        if not click.prompt("Node is busy, do you wish to terminate the current execution to perform the update? (Y/n)",
+        if not clickPrompt("Node is busy, do you wish to terminate the current execution to perform the update? (Y/n)",
             type = bool,
             default = True,
             show_default = False
@@ -139,7 +95,6 @@
     node_module.stop()
 
     node_module.start(f"{repository}:{tag}", config)
->>>>>>> c1f67a31
 
 
 @click.command()
@@ -158,12 +113,7 @@
     config = loadConfig()
 
     if isNodeConfigured(config):
-<<<<<<< HEAD
-        previewConfig(config)
         if not clickPrompt(
-=======
-        if not click.prompt(
->>>>>>> c1f67a31
             "Node configuration already exists. Would you like to update? (Y/n)",
             type = bool,
             default = True,
@@ -173,20 +123,12 @@
 
     highlightEcho("[Node Configuration]")
 
-<<<<<<< HEAD
+    config["storagepath"] = Path.home() / ".coretex"
     config["nodeName"] = clickPrompt("Node name", type = str)
     config["nodeAccessToken"] = node_module.registerNode(config["nodeName"])
 
     if isGPUAvailable():
-        isGPU = clickPrompt("Allow access to GPU on your node? (Y/n):", type=bool, default=True)
-=======
-    config["storagepath"] = Path.home() / ".coretex"
-    config["nodeName"] = click.prompt("Node name", type = str)
-    config["nodeAccessToken"] = node_module.registerNode(config["nodeName"])
-
-    if isGPUAvailable():
-        isGPU = click.prompt("Would you like to allow access to GPU on your node? (Y/n)", type = bool, default = True)
->>>>>>> c1f67a31
+        isGPU = clickPrompt("Would you like to allow access to GPU on your node? (Y/n)", type = bool, default = True)
         config["image"] = "gpu" if isGPU else "cpu"
     else:
         config["image"] = "cpu"

--- conflicted
+++ resolved
@@ -181,17 +181,6 @@
 
 
 @click.command()
-<<<<<<< HEAD
-@click.option("--tail", "-n", type = int, help = "Shows N last logs.")
-@click.option("--follow", "-f", is_flag = True, help = "Displays logs realtime.")
-@click.option("--timestamps", "-t", is_flag = True, help = "Displays timestamps for logs.")
-def logs(tail: Optional[int], follow: bool, timestamps: bool) -> None:
-    if getNodeStatus() in [NodeStatus.inactive, NodeStatus.deleted]:
-        ui.errorEcho("There is no currently running Node on the machine.")
-        return
-
-    node_module.showLogs(tail, follow, timestamps)
-=======
 def status() -> None:
     nodeStatus = getNodeStatus()
     statusColors = {
@@ -203,7 +192,18 @@
 
     statusEcho = click.style(nodeStatus.name, fg = statusColors[nodeStatus.name])
     ui.stdEcho(f"Current status of node is {statusEcho}.")
->>>>>>> 0067e651
+
+
+@click.command()
+@click.option("--tail", "-n", type = int, help = "Shows N last logs.")
+@click.option("--follow", "-f", is_flag = True, help = "Displays logs realtime.")
+@click.option("--timestamps", "-t", is_flag = True, help = "Displays timestamps for logs.")
+def logs(tail: Optional[int], follow: bool, timestamps: bool) -> None:
+    if getNodeStatus() in [NodeStatus.inactive, NodeStatus.deleted]:
+        ui.errorEcho("There is no currently running Node on the machine.")
+        return
+
+    node_module.showLogs(tail, follow, timestamps)
 
 
 @click.group()
@@ -219,8 +219,5 @@
 node.add_command(stop, "stop")
 node.add_command(update, "update")
 node.add_command(config, "config")
-<<<<<<< HEAD
-node.add_command(logs, "logs")
-=======
 node.add_command(status, "status")
->>>>>>> 0067e651
+node.add_command(logs, "logs")
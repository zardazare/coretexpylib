#!/bin/bash

# Define Docker-related variables
DOCKER_PATH={dockerPath}
REPOSITORY={repository}
TAG={tag}
IMAGE={repository}:{tag}
SERVER_URL={serverUrl}
STORAGE_PATH={storagePath}
NODE_ACCESS_TOKEN={nodeAccessToken}
NODE_MODE={nodeMode}
MODEL_ID={modelId}
CONTAINER_NAME={containerName}
NETWORK_NAME={networkName}
RESTART_POLICY={restartPolicy}
PORTS={ports}
CAP_ADD={capAdd}
RAM_MEMORY={ramMemory}G
SWAP_MEMORY={swapMemory}G
SHARED_MEMORY={sharedMemory}G
IMAGE_TYPE={imageType}

NODE_STATUS_ENDPOINT="http://localhost:21000/status"

# Dump logs to CLI directory
OUTPUT_DIR="$HOME/.config/coretex"
mkdir -p "$OUTPUT_DIR"

# Generate the output filename based on the current Unix timestamp
OUTPUT_FILE="$OUTPUT_DIR/ctx_autoupdate.log"

# Redirect all output to the file
exec >>"$OUTPUT_FILE" 2>&1

function fetch_node_status {{
    local api_response=$(curl -s "$NODE_STATUS_ENDPOINT")
    local status=$(echo "$api_response" | sed -n 's/.*"status":\([^,}}]*\).*/\1/p')
    echo "$status"
}}

function should_update {{
    local status=$(fetch_node_status)

    if [ "$status" -eq 2 ]; then
        echo "Checking node version..."
        # Get latest image digest from docker hub
        manifest_output=$($DOCKER_PATH manifest inspect $REPOSITORY:$TAG --verbose)

        # get digest from docker hub
        digest_line=$(echo "$manifest_output" | grep -o '"digest": ".*"' | head -n 1)
        latest_digest=$(echo "$digest_line" | cut -d '"' -f 4)

        # get digest from local container
        current_digest=$($DOCKER_PATH image ls --digests | grep $REPOSITORY | grep $TAG | awk '{{print $3}}')
        current_digest=$(echo "$current_digest" | awk '{{$1=$1;print}}')

        # Compare digests
        if [[ $latest_digest != $current_digest ]]; then
            return 0 # Return True since there is new image to be pulled from docker hub
        else
            echo "Node version is up to date."
            return 1
        fi
    else
        echo "Node is not active."
        return 1
    fi
}}

function pull_image {{
    if $DOCKER_PATH image pull "$IMAGE"; then
        echo "Image pulled successfully: $IMAGE"
        return 0
    else
        echo "Failed to pull image: $IMAGE"
        return 1
    fi
}}

# Define function to stop and remove the container
function stop_node {{
    echo "Stopping and removing the container: $CONTAINER_NAME"
    $DOCKER_PATH stop "$CONTAINER_NAME" && $DOCKER_PATH rm "$CONTAINER_NAME"

    if $DOCKER_PATH network inspect $NETWORK_NAME; then
        echo "Removing the network: $NETWORK_NAME"
        $DOCKER_PATH network rm "$NETWORK_NAME"
    fi

    echo "Node successfully stopped."
}}

# Define function to start the node with the latest image
function start_node {{
    if $DOCKER_PATH network inspect $NETWORK_NAME; then
        echo "Removing the network: $NETWORK_NAME"
        $DOCKER_PATH network rm "$NETWORK_NAME"
    fi

    echo "Creating network"
    $DOCKER_PATH network create --driver bridge $NETWORK_NAME

    echo "Starting the node with the latest image"
    start_command="$DOCKER_PATH run -d --env CTX_API_URL=$SERVER_URL --env CTX_STORAGE_PATH=$STORAGE_PATH --env CTX_NODE_ACCESS_TOKEN=$NODE_ACCESS_TOKEN --env CTX_NODE_MODE=$NODE_MODE --restart $RESTART_POLICY -p $PORTS --cap-add $CAP_ADD --network $NETWORK_NAME --memory $RAM_MEMORY --memory-swap $SWAP_MEMORY --shm-size $SHARED_MEMORY --name $CONTAINER_NAME $IMAGE"

<<<<<<< HEAD
    if [ $IMAGE_TYPE = "gpu" ]; then
        # Run Docker command with GPU support
        start_command+=" --gpus all"
    fi

=======
    if [ $MODEL_ID != "None" ]; then
        start_command+=" --env CTX_MODEL_ID=$MODEL_ID"
    fi

    # Call start_command wherever you want
>>>>>>> 21959153
    eval "$start_command"
}}

# Define function to update node
function update_node {{
    local status=$(fetch_node_status)

    if [ "$status" -eq 3 ]; then
        echo "Node is busy, stopping node update."
        return 1
    fi

    echo "Updating node"
    if ! should_update; then
        return 1
    fi

    if ! pull_image; then
        return 1
    fi

    if ! stop_node; then
        return 1
    fi

    start_node
}}

# Function to run node update
function run_node_update {{
    echo "Running command: update_node"
    update_node

    local exit_code=$?
    if [ "$exit_code" -eq 0 ]; then
        echo "Node update finished successfully"
    else
        echo "Node failed to update with exit code $exit_code"
    fi
}}

# Main execution
run_node_update<|MERGE_RESOLUTION|>--- conflicted
+++ resolved
@@ -103,19 +103,15 @@
     echo "Starting the node with the latest image"
     start_command="$DOCKER_PATH run -d --env CTX_API_URL=$SERVER_URL --env CTX_STORAGE_PATH=$STORAGE_PATH --env CTX_NODE_ACCESS_TOKEN=$NODE_ACCESS_TOKEN --env CTX_NODE_MODE=$NODE_MODE --restart $RESTART_POLICY -p $PORTS --cap-add $CAP_ADD --network $NETWORK_NAME --memory $RAM_MEMORY --memory-swap $SWAP_MEMORY --shm-size $SHARED_MEMORY --name $CONTAINER_NAME $IMAGE"
 
-<<<<<<< HEAD
     if [ $IMAGE_TYPE = "gpu" ]; then
         # Run Docker command with GPU support
         start_command+=" --gpus all"
     fi
 
-=======
     if [ $MODEL_ID != "None" ]; then
         start_command+=" --env CTX_MODEL_ID=$MODEL_ID"
     fi
 
-    # Call start_command wherever you want
->>>>>>> 21959153
     eval "$start_command"
 }}
 

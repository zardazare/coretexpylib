#     Copyright (C) 2023  Coretex LLC

#     This file is part of Coretex.ai

#     This program is free software: you can redistribute it and/or modify
#     it under the terms of the GNU Affero General Public License as
#     published by the Free Software Foundation, either version 3 of the
#     License, or (at your option) any later version.

#     This program is distributed in the hope that it will be useful,
#     but WITHOUT ANY WARRANTY; without even the implied warranty of
#     MERCHANTABILITY or FITNESS FOR A PARTICULAR PURPOSE.  See the
#     GNU Affero General Public License for more details.

#     You should have received a copy of the GNU Affero General Public License
#     along with this program.  If not, see <https://www.gnu.org/licenses/>.

from typing import Optional, Any, Dict, List
from typing_extensions import Self

import inflection

from .network_manager import networkManager
from .network_response import NetworkRequestError
from ..codable import Codable


DEFAULT_PAGE_SIZE = 100


class NetworkObject(Codable):

    """
        Base class for every Coretex.ai entity representation in Python

        Properties
        ----------
        id : int
            id of object
        isDeleted : bool
            boolean value that represents if object will be shown or not
    """

    id: int
    isDeleted: bool

    # Required init
    def __init__(self) -> None:
        pass

    @classmethod
    def _endpoint(cls) -> str:
        """
            Maps the entity endpoint to overriden value, else
            it uses inflection.underscode on the class name for endpoint

            Returns
            -------
            str -> Coretex.ai object endpoint for a given class
        """

        return inflection.underscore(cls.__name__)

    def __eq__(self, __o: object) -> bool:
        """
            Checks if the NetworkObjects which have id property
            defined are equal

            Parameter
            ---------
            __o : object
                object to which we are comparing self

            Returns
            -------
            bool -> True if ids are present and equal, False in any other case
        """

        # check if object parent class matches
        if isinstance(__o, NetworkObject):
            return self.id == __o.id

        return NotImplemented

    def __hash__(self) -> int:
        """
            Calculates hash of the object in a non-randomized manner

            Returns
            -------
            int -> hash of all the items defined on the self.__dict__ object
        """

        return hash(tuple(sorted(self.__dict__.items())))

    def refresh(self, jsonObject: Optional[Dict[str, Any]] = None) -> bool:
        """
            Updates objects fields to a provided value if set, otherwise
            fetches the object from the API and updates the values
            using the fetched object

            Parameters
            ----------
            jsonObject : Optional[Dict[str, Any]]
                A serialized json object to which the values should be updated, if provided

            Returns
            -------
            bool -> True if the update was successful, False otherwise
        """

        # Update from json if it exists
        if jsonObject is not None:
            self._updateFields(jsonObject)
            return True

        # Fetch from server otherwise
        try:
            obj = self.__class__.fetchById(self.id)
        except NetworkRequestError:
            return False

        for key, value in obj.__dict__.items():
            self.__dict__[key] = value

        return True

    def update(self, **kwargs: Any) -> bool:
        """
            Sends a PUT request to Coretex backend

            Parameters
            ----------
            **kwargs : Dict[str, Any]
                parameters which will be sent as request body

            Returns
            -------
            bool -> True if request was successful, False otherwise
        """

        if self.isDeleted:
            return False

        endpoint = f"{self._endpoint()}/{self.id}"
        return not networkManager.put(endpoint, kwargs).hasFailed()

    def delete(self) -> bool:
        """
            Sends a DELETE request to Coretex backend

            Returns
            -------
            bool -> True if request was successful, False otherwise
        """

        if self.isDeleted:
            return False

        endpoint = f"{self._endpoint()}/{self.id}"
        return not networkManager.delete(endpoint).hasFailed()

    @classmethod
    def create(cls, **kwargs: Any) -> Optional[Self]:
        """
            Creates the entity linked to this class on Coretex backend

            Parameters
            ----------
            **kwargs : Dict[str, Any]
                parameters which will be sent as request body

            Returns
            -------
            Optional[Self] -> created object if request was successful, None otherwise
        """

        response = networkManager.post(cls._endpoint(), kwargs)
        if response.hasFailed():
            return None

        return cls.decode(response.getJson(dict))

    @classmethod
    def fetchAll(cls, **kwargs: Any) -> List[Self]:
        """
            Fetches all entities from Coretex backend which match
            the given predicate

            Parameters
            ----------
            **kwargs : Optional[Dict[str, Any]]
                query parameters (predicate) which will be appended to URL

            Returns
            -------
            List[Self] -> list of all fetched entities
        """

        if "page_size" not in kwargs:
            kwargs["page_size"] = DEFAULT_PAGE_SIZE

        response = networkManager.get(cls._endpoint(), kwargs)
        if response.hasFailed():
            return []

        objects: List[Self] = []

        for obj in response.getJson(list):
            objects.append(cls.decode(obj))

        return objects

    @classmethod
<<<<<<< HEAD
    def fetchOne(cls, queryParameters: Optional[List[str]] = None) -> Self:
        """
            Fetches one entity from Coretex backend which matches
            the given predicate

            Parameters
            ----------
            queryParameters : Optional[List[str]]
                query parameters (predicate) which will be appended to URL (Not required)

            Returns
            -------
            Self -> fetched entity
        """

        result = cls.fetchAll(queryParameters, pageSize = 1)
        print(len(result))
        if len(result) == 0:
            raise ValueError(f"Failed to fetch \"{cls.__name__}\" with parameters \"{queryParameters}\"")

        return result[0]

    @classmethod
    def fetchById(cls, objectId: int, queryParameters: Optional[List[str]] = None) -> Self:
=======
    def fetchById(cls, objectId: int, **kwargs: Any) -> Self:
>>>>>>> 5c3def1f
        """
            Fetches a single entity with the matching id

            Parameters
            ----------
            objectId : int
                id of the object which is fetched
            **kwargs : Optional[Dict[str, Any]]
                query parameters (predicate) which will be appended to URL

            Returns
            -------
            Optional[Self] -> fetched object if request was successful, None otherwise

            Raises
            ------
            NetworkRequestError -> If the request for fetching failed
        """

        if "page_size" not in kwargs:
            kwargs["page_size"] = DEFAULT_PAGE_SIZE

        response = networkManager.get(f"{cls._endpoint()}/{objectId}", kwargs)

        if response.hasFailed():
            raise NetworkRequestError(response, f"Failed to fetch \"{cls.__name__}\" with ID \"{objectId}\"")

        return cls.decode(response.getJson(dict))<|MERGE_RESOLUTION|>--- conflicted
+++ resolved
@@ -195,6 +195,10 @@
             Returns
             -------
             List[Self] -> list of all fetched entities
+
+            Raises
+            ------
+            NetworkRequestError -> If the request for fetching failed
         """
 
         if "page_size" not in kwargs:
@@ -202,7 +206,7 @@
 
         response = networkManager.get(cls._endpoint(), kwargs)
         if response.hasFailed():
-            return []
+            raise NetworkRequestError(response, f"Failed to fetch \"{cls.__name__}\" with parameters \"{kwargs}\"")
 
         objects: List[Self] = []
 
@@ -212,34 +216,36 @@
         return objects
 
     @classmethod
-<<<<<<< HEAD
-    def fetchOne(cls, queryParameters: Optional[List[str]] = None) -> Self:
+    def fetchOne(cls, **kwargs: Any) -> Self:
         """
             Fetches one entity from Coretex backend which matches
             the given predicate
 
             Parameters
             ----------
-            queryParameters : Optional[List[str]]
-                query parameters (predicate) which will be appended to URL (Not required)
+            **kwargs : Optional[Dict[str, Any]]
+                query parameters (predicate) which will be appended to URL
 
             Returns
             -------
             Self -> fetched entity
-        """
-
-        result = cls.fetchAll(queryParameters, pageSize = 1)
-        print(len(result))
+
+            Raises
+            ------
+            NetworkRequestError -> If the request for fetching failed
+            ValueError -> If no object was fetched
+        """
+
+        kwargs["page_size"] = 1
+        result = cls.fetchAll(**kwargs)
+
         if len(result) == 0:
-            raise ValueError(f"Failed to fetch \"{cls.__name__}\" with parameters \"{queryParameters}\"")
+            raise ValueError(f"Failed to fetch \"{cls.__name__}\" with parameters \"{kwargs}\"")
 
         return result[0]
 
     @classmethod
-    def fetchById(cls, objectId: int, queryParameters: Optional[List[str]] = None) -> Self:
-=======
     def fetchById(cls, objectId: int, **kwargs: Any) -> Self:
->>>>>>> 5c3def1f
         """
             Fetches a single entity with the matching id
 

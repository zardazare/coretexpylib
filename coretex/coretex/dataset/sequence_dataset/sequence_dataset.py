#     Copyright (C) 2023  Coretex LLC

#     This file is part of Coretex.ai

#     This program is free software: you can redistribute it and/or modify
#     it under the terms of the GNU Affero General Public License as
#     published by the Free Software Foundation, either version 3 of the
#     License, or (at your option) any later version.

#     This program is distributed in the hope that it will be useful,
#     but WITHOUT ANY WARRANTY; without even the implied warranty of
#     MERCHANTABILITY or FITNESS FOR A PARTICULAR PURPOSE.  See the
#     GNU Affero General Public License for more details.

#     You should have received a copy of the GNU Affero General Public License
#     along with this program.  If not, see <https://www.gnu.org/licenses/>.

from typing import Dict

from .base import BaseSequenceDataset
from ..network_dataset import NetworkDataset
from ...sample import SequenceSample, CustomSample
from ....codable import KeyDescriptor


class SequenceDataset(BaseSequenceDataset, NetworkDataset[SequenceSample]):

    """
        Sequence Dataset class which is used for Datasets whose
        samples contain sequence data (.fasta, .fastq)
    """

    metadata: CustomSample

    @classmethod
    def _keyDescriptors(cls) -> Dict[str, KeyDescriptor]:
        descriptors = super()._keyDescriptors()
        descriptors["samples"] = KeyDescriptor("sessions", SequenceSample, list)

        return descriptors

    def onDecode(self) -> None:
<<<<<<< HEAD
        for sample in self.samples:
            if sample.name.startswith("_metadata"):
                self.metadata = CustomSample.decode(sample.encode())
                continue

=======
        metadataSample = self.getSample("_metadata")
        if metadataSample is None:
            raise FileNotFoundError(">> [Coretex] _metadata sample could not be found in the dataset")

        self.metadata = CustomSample.decode(metadataSample.encode())
>>>>>>> 75cff3e6
        self.samples = [
            sample for sample in self.samples
            if sample.id != self.metadata.id
        ]

    def download(self, ignoreCache: bool = False) -> None:
        super().download(ignoreCache)

        self.metadata.download(ignoreCache)

    def isPairedEnd(self) -> bool:
        """
            This function returns True if the dataset holds paired-end reads and
            False if it holds single end. Files for paired-end reads must contain
            "_R1_" and "_R2_" in their names, otherwise an exception will be raised.
            If the sample contains gzip compressed sequences, you will have to call
            Sample.unzip method first otherwise calling Sample.isPairedEnd will
            raise an exception

            Raises
            ------
            FileNotFoundError -> if no files meeting the requirements for either single-end
                or paired-end sequencing reads
            ValueError -> if dataset has a combination of single-end and paired-end samples
        """

        pairedEndSamples = [sample.isPairedEnd() for sample in self.samples]

        if all(pairedEndSamples):
            return True

        if not any(pairedEndSamples):
            return False

        raise ValueError(">> [Coretex] Dataset contains a mix of paired-end and single-end sequences. It should contain either one or the other")
<|MERGE_RESOLUTION|>--- conflicted
+++ resolved
@@ -40,19 +40,11 @@
         return descriptors
 
     def onDecode(self) -> None:
-<<<<<<< HEAD
-        for sample in self.samples:
-            if sample.name.startswith("_metadata"):
-                self.metadata = CustomSample.decode(sample.encode())
-                continue
-
-=======
         metadataSample = self.getSample("_metadata")
         if metadataSample is None:
             raise FileNotFoundError(">> [Coretex] _metadata sample could not be found in the dataset")
 
         self.metadata = CustomSample.decode(metadataSample.encode())
->>>>>>> 75cff3e6
         self.samples = [
             sample for sample in self.samples
             if sample.id != self.metadata.id

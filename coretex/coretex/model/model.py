--- conflicted
+++ resolved
@@ -158,11 +158,7 @@
             >>> from coretex import ExecutingTaskRun, Model
             >>> model = Model.createModel(taskRun.name, taskRun.id, accuracy, {})
             >>> model.saveModelDescriptor(modelPath, {
-<<<<<<< HEAD
-                    "project_task": taskRun.spaceTask,
-=======
-                    "project_task": experiment.projectType,
->>>>>>> 5327a971
+                    "project_task": taskRun.projectType,
                     "labels": labels,
                     "modelName": model.name,
                     "description": taskRun.description,

--- conflicted
+++ resolved
@@ -22,13 +22,10 @@
 from pathlib import Path
 
 import json
+import logging
 
 from ... import folder_manager
-<<<<<<< HEAD
-from ...networking import networkManager, NetworkObject, ChunkUploadSession, MAX_CHUNK_SIZE, NetworkRequestError
-=======
-from ...networking import networkManager, NetworkObject, FileData, NetworkRequestError, EntityNotCreated
->>>>>>> 2af1f6fc
+from ...networking import networkManager, NetworkObject, ChunkUploadSession, MAX_CHUNK_SIZE, NetworkRequestError, EntityNotCreated
 from ...codable import KeyDescriptor
 
 
@@ -317,12 +314,8 @@
 
         response = networkManager.formData("model/upload", parameters)
         if response.hasFailed():
-<<<<<<< HEAD
             raise NetworkRequestError(response, ">> [Coretex] Failed to upload model file")
         else:
             logging.getLogger("coretexpylib").info(">> [Coretex] Uploaded model file")
 
-        return not response.hasFailed()
-=======
-            raise NetworkRequestError(response, "Failed to upload model")
->>>>>>> 2af1f6fc
+        return not response.hasFailed()
--- conflicted
+++ resolved
@@ -207,12 +207,8 @@
 
             Raises
             ------
-<<<<<<< HEAD
-            ValueError -> If name is invalids
-            EntityNotCreated -> If dataset creation failed
-=======
+            ValueError -> If name is invalid
             NetworkRequestError -> If dataset creation failed
->>>>>>> b47a0250
 
             Example
             -------
@@ -221,14 +217,10 @@
             >>> dummyDataset = NetworkDataset.createDataset("dummyDataset", 123)
         """
 
-<<<<<<< HEAD
         if not isEntityNameValid(name):
             raise ValueError(NAME_VALIDATION_MESSAGE)
 
-        dataset = cls.create(
-=======
         return cls.create(
->>>>>>> b47a0250
             name = name,
             project_id = projectId,
             meta = meta

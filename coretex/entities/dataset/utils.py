#     Copyright (C) 2023  Coretex LLC

#     This file is part of Coretex.ai

#     This program is free software: you can redistribute it and/or modify
#     it under the terms of the GNU Affero General Public License as
#     published by the Free Software Foundation, either version 3 of the
#     License, or (at your option) any later version.

#     This program is distributed in the hope that it will be useful,
#     but WITHOUT ANY WARRANTY; without even the implied warranty of
#     MERCHANTABILITY or FITNESS FOR A PARTICULAR PURPOSE.  See the
#     GNU Affero General Public License for more details.

#     You should have received a copy of the GNU Affero General Public License
#     along with this program.  If not, see <https://www.gnu.org/licenses/>.

from typing import Type, TypeVar, Optional, Iterator, Dict, Any
from contextlib import contextmanager

<<<<<<< HEAD
from .network_dataset import EntityNotCreated, NetworkDataset
from ..utils import isEntityNameValid
=======
from .network_dataset import NetworkDataset
>>>>>>> b47a0250


T = TypeVar("T", bound = NetworkDataset)


@contextmanager
def createDataset(
    type_: Type[T],
    name: str,
    projectId: int,
    meta: Optional[Dict[str, Any]] = None
) -> Iterator[T]:

    """
        Creates a new dataset with the provided name and type
        and finalizes its state in data base

        Parameters
        ----------
        type_ : Type[T]
            type of dataset which will be created
        name : str
            dataset name
        projectId : int
            project for which the dataset will be created
        metadataPath : Union[Path, str]
            path the zipped metadata file

        Returns
        -------
        The created sequence dataset object or None if creation failed

        Raises
        -------
        NetworkRequestError -> If dataset creation failed

        Example
        -------
        >>> from coretex import createDataset
        \b
        >>> with createDataset("dummyDataset", 123, pathToMetadata) as dataset:
        >>>     print(f"Dataset with id \"{dataset.id}\" and name \"{dataset.name}\" created")
    """

    if not isEntityNameValid(name):
        raise ValueError(">> [Coretex] Dataset name is invalid. Requirements: alphanumeric characters (\"a-z\", and \"0-9\") and dash (\"-\") with length between 3 to 50")

    dataset = type_.create(
        name = name,
        project_id = projectId,
        meta = meta
    )

    yield dataset
    if not dataset.finalize():
        raise ValueError(">> [Coretex] Failed to finalize dataset")<|MERGE_RESOLUTION|>--- conflicted
+++ resolved
@@ -18,12 +18,8 @@
 from typing import Type, TypeVar, Optional, Iterator, Dict, Any
 from contextlib import contextmanager
 
-<<<<<<< HEAD
-from .network_dataset import EntityNotCreated, NetworkDataset
+from .network_dataset import NetworkDataset
 from ..utils import isEntityNameValid
-=======
-from .network_dataset import NetworkDataset
->>>>>>> b47a0250
 
 
 T = TypeVar("T", bound = NetworkDataset)
